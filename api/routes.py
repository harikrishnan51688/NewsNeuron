--- conflicted
+++ resolved
@@ -4,14 +4,8 @@
 import asyncio
 import json
 import logging
-<<<<<<< HEAD
 from datetime import datetime
 from typing import Any, Dict, List
-=======
-import asyncio
-from datetime import datetime, timedelta
-from typing import List, Dict, Any
->>>>>>> f703fb90
 
 from fastapi import BackgroundTasks, FastAPI, HTTPException
 from fastapi.middleware.cors import CORSMiddleware
@@ -24,14 +18,10 @@
 from core.models import NewsArticle
 from retrieval.fetch_news import fetch_gnews
 from retrieval.vector_store import VectorStore
-<<<<<<< HEAD
-=======
 from core.models import (
     NewsArticle, TimelineRequest, TimelineResponse, TimelineEvent, 
     EventType, SentimentType, TimelineSummary, EntityMention
 )
-from core.config import settings
->>>>>>> f703fb90
 
 # Setup logging
 logging.basicConfig(level=logging.INFO)
